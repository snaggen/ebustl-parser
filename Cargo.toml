[package]
name = "ebustl"
version = "0.3.0"
description = "Parse subtitle files in the EBU-STL format with Rust."
authors = ["Christophe Augier <christophe.augier@gmail.com>"]
license = "MIT"
repository = "https://github.com/tytouf/ebustl-rs"
readme = "README.md"
keywords = ["stl", "subtitle", "parser"]
categories = ["multimedia:video", "parser-implementations"]
edition = "2021"

[dependencies]
nom = "7.1.1"
iso6937 = "^0.1"
chrono = "0.4"
<<<<<<< HEAD
thiserror = "1.0"                                                               
codepage-strings = "1.0.2"
=======
thiserror = "1.0"
>>>>>>> ac36aa8a
<|MERGE_RESOLUTION|>--- conflicted
+++ resolved
@@ -14,9 +14,5 @@
 nom = "7.1.1"
 iso6937 = "^0.1"
 chrono = "0.4"
-<<<<<<< HEAD
 thiserror = "1.0"                                                               
 codepage-strings = "1.0.2"
-=======
-thiserror = "1.0"
->>>>>>> ac36aa8a
